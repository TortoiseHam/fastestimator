--- conflicted
+++ resolved
@@ -27,13 +27,8 @@
 
     This method can be used with TensorFlow tensors:
     ```python
-<<<<<<< HEAD
-    true = tf.constant([[0, 1, 0, 0], [0,0,0,1], [0,0,1,0], [1,0,0,0]])
-    pred = tf.constant([[0.1, 0.9, 0.05, 0.05], [0.1,0.2,0.0,0.7], [0.0,0.15,0.8,0.05], [1.0,0.0,0.0,0.0]])
-=======
     true = tf.constant([[0,1,0,0], [0,0,0,1], [0,0,1,0], [1,0,0,0]])
     pred = tf.constant([[0.1,0.9,0.05,0.05], [0.1,0.2,0.0,0.7], [0.0,0.15,0.8,0.05], [1.0,0.0,0.0,0.0]])
->>>>>>> fb21e170
     b = fe.backend.mean_squared_error(y_pred=pred, y_true=true)  # [0.0063, 0.035, 0.016, 0.0]
     true = tf.constant([[1], [3], [2], [0]])
     pred = tf.constant([[2.0], [0.0], [2.0], [1.0]])
@@ -42,13 +37,8 @@
 
     This method can be used with PyTorch tensors:
     ```python
-<<<<<<< HEAD
-    true = torch.tensor([[0, 1, 0, 0], [0,0,0,1], [0,0,1,0], [1,0,0,0]])
-    pred = torch.tensor([[0.1, 0.9, 0.05, 0.05], [0.1,0.2,0.0,0.7], [0.0,0.15,0.8,0.05], [1.0,0.0,0.0,0.0]])
-=======
     true = torch.tensor([[0,1,0,0], [0,0,0,1], [0,0,1,0], [1,0,0,0]])
     pred = torch.tensor([[0.1,0.9,0.05,0.05], [0.1,0.2,0.0,0.7], [0.0,0.15,0.8,0.05], [1.0,0.0,0.0,0.0]])
->>>>>>> fb21e170
     b = fe.backend.mean_squared_error(y_pred=pred, y_true=true)  # [0.0063, 0.035, 0.016, 0.0]
     true = tf.constant([[1], [3], [2], [0]])
     pred = tf.constant([[2.0], [0.0], [2.0], [1.0]])
@@ -57,12 +47,6 @@
 
     Args:
         y_true: Ground truth class labels with a shape like (batch) or (batch, n_classes). dtype: int or float32.
-<<<<<<< HEAD
-        y_pred: Prediction score for each class, with a shape like y_true. dtype: float32. 
-
-    Returns:
-        The MSE between `y_true` and `y_pred`
-=======
         y_pred: Prediction score for each class, with a shape like y_true. dtype: float32.
 
     Returns:
@@ -71,7 +55,6 @@
     Raises:
         AssertionError: If `y_true` and `y_pred` have mismatched shapes or disparate types.
         ValueError: If `y_pred` is an unacceptable data type.
->>>>>>> fb21e170
     """
     assert type(y_pred) == type(y_true), "y_pred and y_true must be of the same tensor type"
     assert y_pred.shape == y_true.shape, \
