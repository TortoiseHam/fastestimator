# Copyright 2019 The FastEstimator Authors. All Rights Reserved.
#
# Licensed under the Apache License, Version 2.0 (the "License");
# you may not use this file except in compliance with the License.
# You may obtain a copy of the License at
#
#     http://www.apache.org/licenses/LICENSE-2.0
#
# Unless required by applicable law or agreed to in writing, software
# distributed under the License is distributed on an "AS IS" BASIS,
# WITHOUT WARRANTIES OR CONDITIONS OF ANY KIND, either express or implied.
# See the License for the specific language governing permissions and
# limitations under the License.
# ==============================================================================
import os
import random
from collections import ChainMap
from typing import Any, Dict, Iterable, List, Optional, Set, Union

import numpy as np
import tensorflow as tf
import torch
from tensorflow.python.distribute.input_lib import DistributedDataset
from torch.utils.data import DataLoader

import fastestimator as fe
from fastestimator.backend.to_shape import to_shape
from fastestimator.backend.to_tensor import to_tensor
from fastestimator.backend.to_type import to_type
from fastestimator.dataset.batch_dataset import BatchDataset
from fastestimator.network import BaseNetwork, TFNetwork, TorchNetwork
from fastestimator.pipeline import Pipeline
from fastestimator.schedule.schedule import Scheduler, get_current_items, get_signature_epochs
from fastestimator.summary.system import Summary, System
from fastestimator.trace.io.best_model_saver import BestModelSaver
from fastestimator.trace.io.model_saver import ModelSaver
from fastestimator.trace.trace import EvalEssential, Logger, Trace, TrainEssential, sort_traces
from fastestimator.util.data import Data
from fastestimator.util.traceability_util import traceable
from fastestimator.util.util import Suppressor, draw, to_list, to_set


@traceable()
class Estimator:
    """One class to rule them all.

    Estimator is the highest level class within FastEstimator. It is the class which is invoked to actually train
    (estimator.fit) or test (estimator.test) models. It wraps `Pipeline`, `Network`, `Trace` objects together and
    defines the whole optimization process.

    Args:
        pipeline: An fe.Pipeline object that defines the data processing workflow.
        network: An fe.Network object that contains models and other training graph definitions.
        epochs: The number of epochs to run.
        max_train_steps_per_epoch: Training will complete after n steps even if loader is not yet exhausted. If None,
            all data will be used.
        max_eval_steps_per_epoch: Evaluation will complete after n steps even if loader is not yet exhausted. If None,
            all data will be used.
        traces: What Traces to run during training. If None, only the system's default Traces will be included.
        log_steps: Frequency (in steps) for printing log messages. 0 to disable all step-based printing (though epoch
            information will still print). None to completely disable printing.
        monitor_names: Additional keys from the data dictionary to be written into the logs.
    """
    monitor_names: Set[str]
    traces_in_use: List[Union[Trace, Scheduler[Trace]]]
    system: System

    def __init__(self,
                 pipeline: Pipeline,
                 network: BaseNetwork,
                 epochs: int,
                 max_train_steps_per_epoch: Optional[int] = None,
                 max_eval_steps_per_epoch: Optional[int] = None,
                 traces: Union[None, Trace, Scheduler[Trace], Iterable[Union[Trace, Scheduler[Trace]]]] = None,
                 log_steps: Optional[int] = 100,
                 monitor_names: Union[None, str, Iterable[str]] = None):
        self.traces_in_use = []
        assert log_steps is None or log_steps >= 0, \
            "log_steps must be None or positive (or 0 to disable only train logging)"
        self.monitor_names = to_set(monitor_names) | network.get_loss_keys()
        self.system = System(network=network,
                             pipeline=pipeline,
                             traces=to_list(traces),
                             log_steps=log_steps,
                             total_epochs=epochs,
                             max_train_steps_per_epoch=max_train_steps_per_epoch,
                             max_eval_steps_per_epoch=max_eval_steps_per_epoch,
                             system_config=self.fe_summary())

    @property
    def pipeline(self) -> Pipeline:
        return self.system.pipeline

    @property
    def network(self) -> BaseNetwork:
        return self.system.network

    @property
    def traces(self) -> List[Union[Trace, Scheduler[Trace]]]:
        return self.system.traces

    def fit(self, summary: Optional[str] = None, warmup: Union[bool, str] = True) -> Optional[Summary]:
        """Train the network for the number of epochs specified by the estimator's constructor.

        Args:
            summary: A name for the experiment. If provided, the log history will be recorded in-memory and returned as
                a summary object at the end of training.
            warmup: Whether to perform warmup before training begins. The warmup procedure will test one step at every
                epoch where schedulers cause the execution graph to change. This can take some time up front, but can
                also save significant heartache on epoch 300 when the training unexpectedly fails due to a tensor size
                mismatch. When set to "debug", the warmup will be performed in eager execution for easier debugging.

        Returns:
            A summary object containing the training history for this session iff a `summary` name was provided.
        """
        draw()
        self.system.reset(summary, self.fe_summary())
        self._prepare_traces(run_modes={"train", "eval"})
        if warmup:
            self._warmup(warmup=warmup)
        self._start(run_modes={"train", "eval"})
        return self.system.summary or None

    def _prepare_traces(self, run_modes: Set[str]) -> None:
        """Prepare information about the traces for training.

        Add default traces into the traces_in_use list, also prints a warning if no model saver trace is detected.

        Args:
            run_modes: The current execution modes.
        """
        self.traces_in_use = [trace for trace in self.traces]
        if self.system.log_steps is not None:
            self.traces_in_use.append(Logger())
        if "train" in run_modes:
            self.traces_in_use.insert(0, TrainEssential(monitor_names=self.monitor_names))
            no_save_warning = True
            for trace in get_current_items(self.traces_in_use, run_modes=run_modes):
                if isinstance(trace, (ModelSaver, BestModelSaver)):
                    no_save_warning = False
            if no_save_warning:
                print("FastEstimator-Warn: No ModelSaver Trace detected. Models will not be saved.")
        if "eval" in run_modes and "eval" in self.pipeline.get_modes():
            self.traces_in_use.insert(1, EvalEssential(monitor_names=self.monitor_names))
        # insert system instance to trace
        for trace in get_current_items(self.traces_in_use, run_modes=run_modes):
            trace.system = self.system

    def test(self, summary: Optional[str] = None) -> Optional[Summary]:
        """Run the pipeline / network in test mode for one epoch.

        Args:
            summary: A name for the experiment. If provided, the log history will be recorded in-memory and returned as
                a summary object at the end of training. If None, the default value will be whatever `summary` name was
                most recently provided to this Estimator's .fit() or .test() methods.

        Returns:
            A summary object containing the training history for this session iff the `summary` name is not None (after
            considering the default behavior above).
        """
        self.system.reset_for_test(summary)
        self._prepare_traces(run_modes={"test"})
        self._start(run_modes={"test"})
        return self.system.summary or None

    def _warmup(self, warmup: Union[bool, str]) -> None:
        """Perform a test run of each pipeline and network signature epoch to make sure that training won't fail later.

        Traces are not executed in the warmup since they are likely to contain state variables which could become
        corrupted by running extra steps.

        Args:
            warmup: Warmup arg specified by estimator.fit.
        """
        all_traces = get_current_items(self.traces_in_use, run_modes={"train", "eval"})
        sort_traces(all_traces)  # This ensures that the traces can sort properly for on_begin and on_end
        monitor_names = self.monitor_names
        for mode in self.pipeline.get_modes() - {"test"}:
            scheduled_items = self.pipeline.get_scheduled_items(mode) + self.network.get_scheduled_items(
                mode) + self.get_scheduled_items(mode)
            signature_epochs = get_signature_epochs(scheduled_items, self.system.total_epochs, mode=mode)
            epochs_with_data = self.pipeline.get_epochs_with_data(total_epochs=self.system.total_epochs, mode=mode)
            for epoch in signature_epochs:
                if epoch not in epochs_with_data:
                    continue
                # key checking
                loader = self._configure_loader(self.pipeline.get_loader(mode, epoch))
                with Suppressor():
                    if isinstance(loader, tf.data.Dataset):
                        batch = list(loader.take(1))[0]
                    else:
                        batch = next(iter(loader))
                batch = self._configure_tensor(loader, batch)
                assert isinstance(batch, dict), "please make sure data output format is dictionary"
                pipeline_output_keys = to_set(batch.keys())
                network_output_keys = self.network.get_all_output_keys(mode, epoch)
                trace_input_keys = set()
                trace_output_keys = {"*"}
                traces = get_current_items(self.traces_in_use, run_modes=mode, epoch=epoch)
                for idx, trace in enumerate(traces):
                    if idx > 0:  # ignore TrainEssential and EvalEssential's inputs for unmet requirement checking
                        trace_input_keys.update(trace.inputs)
                    trace_output_keys.update(trace.outputs)
                monitor_names = monitor_names - (pipeline_output_keys | network_output_keys)
                unmet_requirements = trace_input_keys - (pipeline_output_keys | network_output_keys | trace_output_keys)
                assert not unmet_requirements, \
                    "found missing key(s) during epoch {} mode {}: {}".format(epoch, mode, unmet_requirements)
                sort_traces(traces, available_outputs=pipeline_output_keys | network_output_keys)
                trace_input_keys.update(traces[0].inputs)
                self.network.load_epoch(mode, epoch, output_keys=trace_input_keys, warmup=warmup)
                self.network.run_step(batch)
                self.network.unload_epoch()
        assert not monitor_names, "found missing key(s): {}".format(monitor_names)

    def get_scheduled_items(self, mode: str) -> List[Any]:
        """Get a list of items considered for scheduling.

        Args:
            mode: Current execution mode.

        Returns:
            List of schedulable items in estimator.
        """
        return self.traces_in_use

    def _start(self, run_modes: Set[str]) -> None:
        """The outer training loop.

        This method invokes the trace on_begin method, runs the necessary 'train' and 'eval' epochs, and then invokes
        the trace on_end method.

        Args:
            run_modes: The current execution modes.
        """
<<<<<<< HEAD
        all_traces = self._sort_traces(get_current_items(self.traces_in_use, run_modes=run_modes))
=======
        all_traces = sort_traces(get_current_items(self.traces_in_use, run_modes=run_modes))
>>>>>>> 7bd4c550
        try:
            self._run_traces_on_begin(traces=all_traces)
            if "train" in run_modes or "eval" in run_modes:
                for self.system.epoch_idx in range(self.system.epoch_idx + 1, self.system.total_epochs + 1):
                    if "train" in self.pipeline.get_modes(epoch=self.system.epoch_idx):
                        self.system.mode = "train"
                        self._run_epoch()
                    if "eval" in self.pipeline.get_modes(epoch=self.system.epoch_idx):
                        self.system.mode = "eval"
                        self._run_epoch()
            else:
                self._run_epoch()
        except EarlyStop:
            pass  # On early stopping we still want to run the final traces and return results
        self._run_traces_on_end(traces=all_traces)

    def _run_epoch(self) -> None:
        """A method to perform an epoch of activity.

        This method requires that the current mode and epoch already be specified within the self.system object.
        """
        traces = get_current_items(self.traces_in_use, run_modes=self.system.mode, epoch=self.system.epoch_idx)
        trace_input_keys = set()
        for trace in traces:
            trace_input_keys.update(trace.inputs)
        loader = self._configure_loader(self.pipeline.get_loader(self.system.mode, self.system.epoch_idx))
        iterator = iter(loader)
        self.network.load_epoch(mode=self.system.mode, epoch=self.system.epoch_idx, output_keys=trace_input_keys)
        self.system.batch_idx = None
        with Suppressor():
            batch = next(iterator)
        traces = sort_traces(
            traces,
            available_outputs=to_set(batch.keys())
            | self.network.get_all_output_keys(self.system.mode, self.system.epoch_idx))
        self._run_traces_on_epoch_begin(traces=traces)
        while True:
            try:
                if self.system.mode == "train":
                    self.system.update_global_step()
                self.system.update_batch_idx()
                batch = self._configure_tensor(loader, batch)
                self._run_traces_on_batch_begin(batch, traces=traces)
                batch, prediction = self.network.run_step(batch)
                self._run_traces_on_batch_end(batch, prediction, traces=traces)
                if isinstance(loader, DataLoader) and (
                    (self.system.batch_idx == self.system.max_train_steps_per_epoch and self.system.mode == "train") or
                    (self.system.batch_idx == self.system.max_eval_steps_per_epoch and self.system.mode == "eval")):
                    raise StopIteration
                with Suppressor():
                    batch = next(iterator)
            except StopIteration:
                break
        self._run_traces_on_epoch_end(traces=traces)
        self.network.unload_epoch()

    def _configure_loader(self, loader: Union[DataLoader, tf.data.Dataset]) -> Union[DataLoader, tf.data.Dataset]:
        """A method to configure a given dataloader for use with this Estimator's Network.

        This method will ensure that the `loader` returns the correct data type (tf.Tensor or torch.Tensor) depending on
         the requirements of the Network. It also handles issues with multi-gpu data sharding.

        Args:
            loader: A data loader to be modified.

        Returns:
            The potentially modified dataloader to be used for training.
        """
        new_loader = loader
        if isinstance(new_loader, DataLoader) and isinstance(self.network, TFNetwork):
            add_batch = True
            if hasattr(loader.dataset, "dataset") and isinstance(loader.dataset.dataset, BatchDataset):
                add_batch = False
            batch = to_tensor(loader.dataset[0], target_type="tf")
            data_type = to_type(batch)
            data_shape = to_shape(batch, add_batch=add_batch, exact_shape=False)
            new_loader = tf.data.Dataset.from_generator(lambda: loader, data_type, output_shapes=data_shape)
            new_loader = new_loader.prefetch(1)
        if isinstance(new_loader, tf.data.Dataset):
            if self.system.max_train_steps_per_epoch and self.system.mode == "train":
                new_loader = new_loader.take(self.system.max_train_steps_per_epoch)
            if self.system.max_eval_steps_per_epoch and self.system.mode == "eval":
                new_loader = new_loader.take(self.system.max_eval_steps_per_epoch)
            if isinstance(tf.distribute.get_strategy(),
                          tf.distribute.MirroredStrategy) and not isinstance(new_loader, DistributedDataset):
                new_loader = tf.distribute.get_strategy().experimental_distribute_dataset(new_loader)
        return new_loader

    def _configure_tensor(self, loader: Union[DataLoader, tf.data.Dataset], batch: Dict[str, Any]) -> Dict[str, Any]:
        """A function to convert a batch of tf.Tensors to torch.Tensors if required.

        Returns:
            Either the original `batch`, or the `batch` converted to torch.Tensors if required.
        """
        if isinstance(loader, tf.data.Dataset) and isinstance(self.network, TorchNetwork):
            batch = to_tensor(batch, target_type="torch")
        return batch

    def _run_traces_on_begin(self, traces: Iterable[Trace]) -> None:
        """Invoke the on_begin methods of given traces.

        Args:
            traces: List of traces.
        """
        data = Data()
        for trace in traces:
            trace.on_begin(data)
        self._check_early_exit()

    def _run_traces_on_epoch_begin(self, traces: Iterable[Trace]) -> None:
        """Invoke the on_epoch_begin methods of given traces.

        Args:
            traces: List of traces.
        """
        data = Data()
        for trace in traces:
            trace.on_epoch_begin(data)
        self._check_early_exit()

    def _run_traces_on_batch_begin(self, batch: Dict[str, Any], traces: Iterable[Trace]) -> None:
        """Invoke the on_batch_begin methods of given traces.

        Args:
            batch: The batch data which was provided by the pipeline.
            traces: List of traces.
        """
        data = Data(batch)
        for trace in traces:
            trace.on_batch_begin(data)
        self._check_early_exit()

    def _run_traces_on_batch_end(self, batch: Dict[str, Any], prediction: Dict[str, Any],
                                 traces: Iterable[Trace]) -> None:
        """Invoke the on_batch_end methods of given traces.

        Args:
            batch: The batch data which was provided by the pipeline.
            prediction: The prediction data which was generated by the network.
            traces: List of traces.
        """
        data = Data(ChainMap(prediction, batch))
        for trace in traces:
            trace.on_batch_end(data)
        self._check_early_exit()

    def _run_traces_on_epoch_end(self, traces: Iterable[Trace]) -> None:
        """Invoke the on_epoch_end methods of of given traces.

        Args:
            traces: List of traces.
        """
        data = Data()
        for trace in traces:
            trace.on_epoch_end(data)
        self._check_early_exit()

    @staticmethod
    def _run_traces_on_end(traces: Iterable[Trace]) -> None:
        """Invoke the on_end methods of given traces.

        Args:
            traces: List of traces.
        """
        data = Data()
        for trace in traces:
            trace.on_end(data)

    def _check_early_exit(self) -> None:
        """Determine whether training should be prematurely aborted.

        Raises:
            EarlyStop: If the system.stop_training flag has been set to True.
        """
        if self.system.stop_training:
            raise EarlyStop


class EarlyStop(Exception):
    """An exception raised when the system.stop_training flag is flipped by a Trace in order to abort the training.
    """


def enable_deterministic(seed):
    """Invoke to set random seed for deterministic training. The determinism only works for tensorflow >= 2.1 and
    pytorch >= 1.14, and some model layers don't support.

    Known failing layers:
    * tf.keras.layers.UpSampling2D

    """
    fe.fe_deterministic_seed = seed
    os.environ['PYTHONHASHSEED'] = str(seed)
    os.environ['TF_DETERMINISTIC_OPS'] = str(1)
    random.seed(seed)
    np.random.seed(seed)
    tf.random.set_seed(seed)
    torch.manual_seed(seed)<|MERGE_RESOLUTION|>--- conflicted
+++ resolved
@@ -232,11 +232,8 @@
         Args:
             run_modes: The current execution modes.
         """
-<<<<<<< HEAD
-        all_traces = self._sort_traces(get_current_items(self.traces_in_use, run_modes=run_modes))
-=======
         all_traces = sort_traces(get_current_items(self.traces_in_use, run_modes=run_modes))
->>>>>>> 7bd4c550
+
         try:
             self._run_traces_on_begin(traces=all_traces)
             if "train" in run_modes or "eval" in run_modes:
