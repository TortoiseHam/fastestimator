# Copyright 2019 The FastEstimator Authors. All Rights Reserved.
#
# Licensed under the Apache License, Version 2.0 (the "License");
# you may not use this file except in compliance with the License.
# You may obtain a copy of the License at
#
#     http://www.apache.org/licenses/LICENSE-2.0
#
# Unless required by applicable law or agreed to in writing, software
# distributed under the License is distributed on an "AS IS" BASIS,
# WITHOUT WARRANTIES OR CONDITIONS OF ANY KIND, either express or implied.
# See the License for the specific language governing permissions and
# limitations under the License.
# ==============================================================================

import os
import platform
import shutil
import sys
from collections import defaultdict
from typing import DefaultDict, List, Union
from unittest.mock import Base, MagicMock

import dot2tex as d2t
import jsonpickle
import matplotlib
import pydot
import pytorch_model_summary as pms
import tensorflow as tf
import torch
from natsort import humansorted
from pylatex import Command, Document, Figure, Hyperref, Itemize, Label, LongTable, Marker, MultiColumn, NoEscape, \
    Package, Section, Subsection, Subsubsection, Tabular, escape_latex
from pylatex.base_classes import Arguments
from pylatex.utils import bold

import fastestimator as fe
from fastestimator.dataset.dataset import FEDataset
from fastestimator.estimator import Estimator
from fastestimator.network import BaseNetwork
from fastestimator.op.op import Op
from fastestimator.op.tensorop.model import ModelOp
from fastestimator.pipeline import Pipeline
from fastestimator.schedule.schedule import Scheduler, get_current_items, get_signature_epochs
from fastestimator.summary.logs.log_plot import visualize_logs
from fastestimator.trace.trace import Trace
from fastestimator.util.data import Data
from fastestimator.util.latex_util import AdjustBox, Center, HrefFEID, Verbatim
from fastestimator.util.traceability_util import traceable
from fastestimator.util.util import FEID, Suppressor, prettify_metric_name


@traceable()
class Traceability(Trace):
    """Automatically generate summary reports of the training.

    Args:
        save_path: Where to save the output files. Note that this will generate a new folder with the given name, into
            which the report and corresponding graphics assets will be written.
    """
    def __init__(self, save_path: str):
        super().__init__(inputs="*", mode="!infer")  # Claim wildcard inputs to get this trace sorted last
        # Report assets will get saved into a folder for portability
        path = os.path.normpath(save_path)
        root_dir = os.path.dirname(path)
        report = os.path.basename(path) or 'report'
        report = report.split('.')[0]
        self.save_dir = os.path.join(root_dir, report)
        self.figure_dir = os.path.join(self.save_dir, 'figures')
        self.report_name = report
        os.makedirs(self.save_dir, exist_ok=True)
        os.makedirs(self.figure_dir, exist_ok=True)
        # Other member variables
        self.config_tables = []
        self.doc = Document()

    def on_begin(self, data: Data) -> None:
        exp_name = self.system.summary.name
        if not exp_name:
            raise RuntimeError("Traceability reports require an experiment name to be provided in estimator.fit()")
        self.config_tables = self.system.summary.system_config
        models = self.system.network.models
        n_floats = len(self.config_tables) + len(models)

        self.doc = Document(geometry_options=['lmargin=2cm', 'rmargin=2cm', 'tmargin=2cm', 'bmargin=2cm'])
        # Keep tables/figures in their sections
        self.doc.packages.append(Package(name='placeins', options=['section']))
        self.doc.preamble.append(NoEscape(r'\usetikzlibrary{positioning}'))

        # Fix an issue with too many tables for LaTeX to render
        self.doc.preamble.append(NoEscape(r'\maxdeadcycles=' + str(2 * n_floats + 10) + ''))
        self.doc.preamble.append(NoEscape(r'\extrafloats{' + str(n_floats + 10) + '}'))

        # Manipulate booktab tables so that their horizontal lines don't break
        self.doc.preamble.append(NoEscape(r'\aboverulesep=0ex'))
        self.doc.preamble.append(NoEscape(r'\belowrulesep=0ex'))
        self.doc.preamble.append(NoEscape(r'\renewcommand{\arraystretch}{1.2}'))

        self.doc.preamble.append(Command('title', exp_name))
        self.doc.preamble.append(Command('author', f"FastEstimator {fe.__version__}"))
        self.doc.preamble.append(Command('date', NoEscape(r'\today')))
        self.doc.append(NoEscape(r'\maketitle'))

        # TOC
        self.doc.append(NoEscape(r'\tableofcontents'))
        self.doc.append(NoEscape(r'\newpage'))

    def on_end(self, data: Data) -> None:
        self._document_training_graphs()
        self._document_fe_graph()
        self._document_init_params()
        self._document_models()
        self._document_sys_config()

        # Need to move the tikz dependency after the xcolor package
        self.doc.dumps_packages()
        packages = self.doc.packages
        tikz = Package(name='tikz')
        packages.discard(tikz)
        packages.add(tikz)

        if shutil.which("latexmk") is None and shutil.which("pdflatex") is None:
            # No LaTeX Compiler is available
            self.doc.generate_tex(os.path.join(self.save_dir, self.report_name))
        else:
<<<<<<< HEAD
=======
            # Force a double-compile since some compilers will struggle with TOC generation
>>>>>>> 32073a3c
            self.doc.generate_pdf(os.path.join(self.save_dir, self.report_name), clean_tex=False, clean=False)
            self.doc.generate_pdf(os.path.join(self.save_dir, self.report_name), clean_tex=False)

    def _document_training_graphs(self) -> None:
        """Add training graphs to the traceability document.
        """
        with self.doc.create(Section("Training Graphs")):
            log_path = os.path.join(self.figure_dir, 'logs.png')
            visualize_logs(experiments=[self.system.summary],
                           save_path=log_path,
                           verbose=False,
                           ignore_metrics={'num_device', 'logging_interval'})
            with self.doc.create(Figure(position='h!')) as plot:
                plot.add_image(os.path.relpath(log_path, start=self.save_dir),
                               width=NoEscape(r'1.0\textwidth,height=0.95\textheight,keepaspectratio'))

    def _document_fe_graph(self) -> None:
        """Add FE execution graphs into the traceability document.
        """
        with self.doc.create(Section("FastEstimator Architecture")):
            for mode in self.system.pipeline.data.keys():
                self.doc.append(NoEscape(r'\FloatBarrier'))
                with self.doc.create(Subsection(mode.capitalize())):
                    scheduled_items = self.system.pipeline.get_scheduled_items(
                        mode) + self.system.network.get_scheduled_items(mode) + self.system.traces
                    signature_epochs = get_signature_epochs(scheduled_items,
                                                            total_epochs=self.system.epoch_idx,
                                                            mode=mode)
                    epochs_with_data = self.system.pipeline.get_epochs_with_data(total_epochs=self.system.epoch_idx,
                                                                                 mode=mode)
                    for epoch in signature_epochs:
                        if epoch not in epochs_with_data:
                            continue
                        self.doc.append(NoEscape(r'\FloatBarrier'))
                        with self.doc.create(
                                Subsubsection(f"Epoch {epoch}",
                                              label=Label(Marker(name=f"{mode}{epoch}", prefix="ssubsec")))):
                            diagram = self._draw_diagram(mode, epoch)
                            ltx = d2t.dot2tex(diagram.to_string(), figonly=True)
                            args = Arguments(**{'max width': r'\textwidth, max height=0.9\textheight'})
                            args.escape = False
                            with self.doc.create(AdjustBox(arguments=args)) as box:
                                box.append(NoEscape(ltx))

    def _document_init_params(self) -> None:
        """Add initialization parameters to the traceability document.
        """
        with self.doc.create(Section("Parameters")):
            model_ids = {
                FEID(id(model))
                for model in self.system.network.models if isinstance(model, (tf.keras.Model, torch.nn.Module))
            }
            datasets = {
                FEID(id(self.system.pipeline.data.get(title, None))):
                (title, self.system.pipeline.data.get(title, None))
                for title in ['train', 'eval', 'test']
            }
            for tbl in self.config_tables:
                name_override = None
                toc_ref = None
                extra_rows = None
                if issubclass(tbl.type, Estimator):
                    toc_ref = "Estimator"
                if issubclass(tbl.type, BaseNetwork):
                    toc_ref = "Network"
                if issubclass(tbl.type, Pipeline):
                    toc_ref = "Pipeline"
                if tbl.fe_id in model_ids:
                    # Link to a later detailed model description
                    name_override = Hyperref(Marker(name=str(tbl.name), prefix="subsec"),
                                             text=NoEscape(r'\textcolor{blue}{') + bold(tbl.name) + NoEscape('}'))
                    toc_ref = tbl.name
                if tbl.fe_id in datasets:
                    title, dataset = datasets[tbl.fe_id]
                    name_override = bold(f'{tbl.name} ({title.capitalize()})')
                    toc_ref = f"{title.capitalize()} Dataset"
                    # Enhance the dataset summary
                    if isinstance(dataset, FEDataset):
                        extra_rows = list(dataset.summary().__getstate__().items())
                        for idx, (key, val) in enumerate(extra_rows):
                            key = f"{prettify_metric_name(key)}:"
                            if isinstance(val, dict) and val:
                                if isinstance(list(val.values())[0], (int, float, str, bool, type(None))):
                                    val = jsonpickle.dumps(val, unpicklable=False)
                                else:
                                    subtable = Tabular('l|l')
                                    for k, v in val.items():
                                        if hasattr(v, '__getstate__'):
                                            v = jsonpickle.dumps(v, unpicklable=False)
                                        subtable.add_row((k, v))
                                    val = subtable
                            extra_rows[idx] = (key, val)
                tbl.render_table(self.doc, name_override=name_override, toc_ref=toc_ref, extra_rows=extra_rows)

    def _document_models(self) -> None:
        """Add model summaries to the traceability document.
        """
        with self.doc.create(Section("Models")):
            for model in humansorted(self.system.network.models, key=lambda m: m.model_name):
                if not isinstance(model, (tf.keras.Model, torch.nn.Module)):
                    continue
                self.doc.append(NoEscape(r'\FloatBarrier'))
                with self.doc.create(Subsection(f"{model.model_name}")):
                    if isinstance(model, tf.keras.Model):
                        # Text Summary
                        summary = []
                        model.summary(line_length=92, print_fn=lambda x: summary.append(x))
                        summary = "\n".join(summary)
                        self.doc.append(Verbatim(summary))
                        with self.doc.create(Center()):
                            self.doc.append(HrefFEID(FEID(id(model)), model.model_name))

                        # Visual Summary
                        # noinspection PyBroadException
                        try:
                            file_path = os.path.join(self.figure_dir, f"FE_Model_{model.model_name}.pdf")
                            tf.keras.utils.plot_model(model, to_file=file_path, show_shapes=True, expand_nested=True)
                            # TODO - cap output image size like in the pytorch implementation in case of huge network
                            # TODO - save raw .dot file in case system lacks graphviz
                        except Exception:
                            file_path = None
                            print(
                                f"FastEstimator-Warn: Model {model.model_name} could not be visualized by Traceability")
                    elif isinstance(model, torch.nn.Module):
                        if hasattr(model, 'fe_input_spec'):
                            # Text Summary
                            # noinspection PyUnresolvedReferences
                            inputs = model.fe_input_spec.get_dummy_input()
                            self.doc.append(Verbatim(pms.summary(model, inputs)))
                            with self.doc.create(Center()):
                                self.doc.append(HrefFEID(FEID(id(model)), model.model_name))

                            # Visual Summary
                            # Import has to be done while matplotlib is using the Agg backend
                            old_backend = matplotlib.get_backend() or 'Agg'
                            matplotlib.use('Agg')
                            # noinspection PyBroadException
                            try:
                                # Fake the IPython import when user isn't running from Jupyter
                                sys.modules.setdefault('IPython', MagicMock())
                                sys.modules.setdefault('IPython.display', MagicMock())
                                import hiddenlayer as hl
                                with Suppressor():
                                    graph = hl.build_graph(model, inputs)
                                graph = graph.build_dot()
                                graph.attr(rankdir='TB')  # Switch it to Top-to-Bottom instead of Left-to-Right
                                graph.attr(size="200,200")  # LaTeX \maxdim is around 575cm (226 inches)
                                graph.attr(margin='0')
                                # TODO - save raw .dot file in case system lacks graphviz
                                file_path = graph.render(filename=f"FE_Model_{model.model_name}",
                                                         directory=self.figure_dir,
                                                         format='pdf',
                                                         cleanup=True)
                            except Exception:
                                file_path = None
                                print("FastEstimator-Warn: Model {} could not be visualized by Traceability".format(
                                    model.model_name))
                            finally:
                                matplotlib.use(old_backend)
                        else:
                            self.doc.append("This model was not used by the Network during training.")
                    if file_path:
                        with self.doc.create(Figure(position='ht!')) as fig:
                            fig.append(Label(Marker(name=str(FEID(id(model))), prefix="model")))
                            fig.add_image(os.path.relpath(file_path, start=self.save_dir),
                                          width=NoEscape(r'1.0\textwidth,height=0.95\textheight,keepaspectratio'))
                            fig.add_caption(NoEscape(HrefFEID(FEID(id(model)), model.model_name).dumps()))

    def _document_sys_config(self) -> None:
        """Add a system config summary to the traceability document.
        """
        with self.doc.create(Section("System Config")):
            with self.doc.create(Itemize()) as itemize:
                itemize.add_item(escape_latex(f"FastEstimator {fe.__version__}"))
                itemize.add_item(escape_latex(f"Python {platform.python_version()}"))
                itemize.add_item(escape_latex(f"OS: {sys.platform}"))
                itemize.add_item(f"Number of GPUs: {torch.cuda.device_count()}")
                if fe.fe_deterministic_seed is not None:
                    itemize.add_item(escape_latex(f"Deterministic Seed: {fe.fe_deterministic_seed}"))
            with self.doc.create(LongTable('|lr|', pos=['h!'], booktabs=True)) as tabular:
                tabular.add_row((bold("Module"), bold("Version")))
                tabular.add_hline()
                tabular.end_table_header()
                tabular.add_hline()
                tabular.add_row((MultiColumn(2, align='r', data='Continued on Next Page'), ))
                tabular.add_hline()
                tabular.end_table_footer()
                tabular.end_table_last_footer()
                color = True
                for name, module in humansorted(sys.modules.items(), key=lambda x: x[0]):
                    if "." in name:
                        continue  # Skip sub-packages
                    if name.startswith("_"):
                        continue  # Skip private packages
                    if isinstance(module, Base):
                        continue  # Skip fake packages we mocked
                    if hasattr(module, '__version__'):
                        tabular.add_row((escape_latex(name), escape_latex(str(module.__version__))),
                                        color='black!5' if color else 'white')
                        color = not color
                    elif hasattr(module, 'VERSION'):
                        tabular.add_row((escape_latex(name), escape_latex(str(module.VERSION))),
                                        color='black!5' if color else 'white')
                        color = not color

    def _draw_diagram(self, mode: str, epoch: int) -> pydot.Dot:
        """Draw a summary diagram of the FastEstimator Ops / Traces.

        Args:
            mode: The execution mode to summarize ('train', 'eval', 'test', or 'infer').
            epoch: The epoch to summarize.

        Returns:
            A pydot digraph representing the execution flow.
        """
        ds = self.system.pipeline.data[mode]
        if isinstance(ds, Scheduler):
            ds = ds.get_current_value(epoch)
        pipe_ops = get_current_items(self.system.pipeline.ops, run_modes=mode, epoch=epoch) if isinstance(
            ds, FEDataset) else []
        net_ops = get_current_items(self.system.network.ops, run_modes=mode, epoch=epoch)
        traces = get_current_items(self.system.traces, run_modes=mode, epoch=epoch)
        diagram = pydot.Dot()
        diagram.set('rankdir', 'TB')
        diagram.set('dpi', 300)
        diagram.set_node_defaults(shape='record')
        diagram.add_node(
            pydot.Node(str(id(ds)),
                       label=f'{ds.__class__.__name__} ({FEID(id(ds))})',
                       texlbl=HrefFEID(FEID(id(ds)), name=ds.__class__.__name__).dumps()))
        label_last_seen = defaultdict(lambda: str(id(ds)))  # Where was this key last generated

        self._draw_subgraph(diagram, label_last_seen, 'Pipeline', pipe_ops)
        self._draw_subgraph(diagram, label_last_seen, 'Network', net_ops)
        self._draw_subgraph(diagram, label_last_seen, 'Traces', traces)
        return diagram

    @staticmethod
    def _draw_subgraph(diagram: pydot.Dot,
                       label_last_seen: DefaultDict[str, str],
                       subgraph_name: str,
                       subgraph_ops: List[Union[Op, Trace]]) -> None:
        """Draw a subgraph of ops into an existing `diagram`.

        Args:
            diagram: The diagram to be appended to.
            label_last_seen: A mapping of {data_dict_key: node_id} indicating the last node which generated the key.
            subgraph_name: The name to be associated with this subgraph.
            subgraph_ops: The ops to be wrapped in this subgraph.
        """
        subgraph = pydot.Cluster(style='dashed', graph_name=subgraph_name)
        subgraph.set('label', subgraph_name)
        subgraph.set('labeljust', 'l')
        for idx, op in enumerate(subgraph_ops):
            node_id = str(id(op))
            if isinstance(op, ModelOp):
                label = f"{op.__class__.__name__} ({FEID(id(op))}): {op.model.model_name}"
                model_ref = Hyperref(Marker(name=str(op.model.model_name), prefix='subsec'),
                                     text=NoEscape(r'\textcolor{blue}{') + bold(op.model.model_name) +
                                     NoEscape('}')).dumps()
                texlbl = f"{HrefFEID(FEID(id(op)), name=op.__class__.__name__).dumps()}: {model_ref}"
            else:
                label = f"{op.__class__.__name__} ({FEID(id(op))})"
                texlbl = HrefFEID(FEID(id(op)), name=op.__class__.__name__).dumps()
            subgraph.add_node(pydot.Node(node_id, label=label, texlbl=texlbl))
            edge_srcs = defaultdict(lambda: [])
            for inp in op.inputs:
                if inp == '*':
                    continue
                edge_srcs[label_last_seen[inp]].append(inp)
            for src, labels in edge_srcs.items():
                diagram.add_edge(pydot.Edge(src=src, dst=node_id, label=f" {', '.join(labels)} "))
            for out in op.outputs:
                label_last_seen[out] = node_id
            if isinstance(op, Trace) and idx > 0:
                # Invisibly connect traces in order so that they aren't all just squashed horizontally into the image
                diagram.add_edge(pydot.Edge(src=str(id(subgraph_ops[idx - 1])), dst=node_id, style='invis'))
        diagram.add_subgraph(subgraph)<|MERGE_RESOLUTION|>--- conflicted
+++ resolved
@@ -21,10 +21,8 @@
 from typing import DefaultDict, List, Union
 from unittest.mock import Base, MagicMock
 
-import dot2tex as d2t
 import jsonpickle
 import matplotlib
-import pydot
 import pytorch_model_summary as pms
 import tensorflow as tf
 import torch
@@ -34,7 +32,9 @@
 from pylatex.base_classes import Arguments
 from pylatex.utils import bold
 
+import dot2tex as d2t
 import fastestimator as fe
+import pydot
 from fastestimator.dataset.dataset import FEDataset
 from fastestimator.estimator import Estimator
 from fastestimator.network import BaseNetwork
@@ -123,10 +123,7 @@
             # No LaTeX Compiler is available
             self.doc.generate_tex(os.path.join(self.save_dir, self.report_name))
         else:
-<<<<<<< HEAD
-=======
             # Force a double-compile since some compilers will struggle with TOC generation
->>>>>>> 32073a3c
             self.doc.generate_pdf(os.path.join(self.save_dir, self.report_name), clean_tex=False, clean=False)
             self.doc.generate_pdf(os.path.join(self.save_dir, self.report_name), clean_tex=False)
 
